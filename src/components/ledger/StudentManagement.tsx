import { useState, useEffect } from "react";
import { Card, CardContent, CardHeader, CardTitle } from "@/components/ui/card";
import { Button } from "@/components/ui/button";
import { Input } from "@/components/ui/input";
import { Badge } from "@/components/ui/badge";
import { Table, TableBody, TableCell, TableHead, TableHeader, TableRow } from "@/components/ui/table";
import { Label } from "@/components/ui/label";
import { Tabs, TabsContent, TabsList, TabsTrigger } from "@/components/ui/tabs";
import { Dialog, DialogContent, DialogHeader, DialogTitle } from "@/components/ui/dialog";
import { toast } from "sonner";
<<<<<<< HEAD
import { Search, User, Phone, Mail, CreditCard, Home, Settings, Edit, Bed, Users, CheckCircle, Plus, Trash2, DollarSign, AlertTriangle, Calendar, ChevronLeft, ChevronRight, RefreshCw } from "lucide-react";
=======
import { Search, User, Phone, Mail, CreditCard, Home, Settings, Edit, Bed, Users, CheckCircle, Plus, Trash2, DollarSign, AlertTriangle, Calendar, ChevronLeft, ChevronRight } from "lucide-react";
>>>>>>> 03148e73
import { Select, SelectContent, SelectItem, SelectTrigger, SelectValue } from "@/components/ui/select";
import { Textarea } from "@/components/ui/textarea";
import { AlertDialog, AlertDialogAction, AlertDialogCancel, AlertDialogContent, AlertDialogDescription, AlertDialogFooter, AlertDialogHeader, AlertDialogTitle } from "@/components/ui/alert-dialog";
import { useStudents } from '../../hooks/useStudents';
import { Student } from '../../types/api';
import { EnhancedStudent } from '../../services/enhancedStudentService';

interface Room {
  id: string;
  name: string;
  roomNumber: string;
  bedCount: number;
  occupancy: number;
  availableBeds: number;
  type: string;
  monthlyRate: number;
  gender: string;
  amenities: string[];
}

interface ChargeItem {
  id: string;
  description: string;
  amount: number;
}

// Charge Configuration Form Component
interface ChargeConfigurationFormProps {
  student: EnhancedStudent;
  onComplete: (studentId: string, chargeData: any) => void;
  onCancel: () => void;
}

const ChargeConfigurationForm = ({ student, onComplete, onCancel }: ChargeConfigurationFormProps) => {
  const [baseCharges, setBaseCharges] = useState({
    baseMonthlyFee: student.baseMonthlyFee || 15000,
    laundryFee: student.laundryFee || 2000,
    foodFee: student.foodFee || 8000,
    wifiFee: 1000,
    maintenanceFee: 500,
    securityDeposit: 10000
  });

  const [additionalCharges, setAdditionalCharges] = useState<ChargeItem[]>([
    { id: '1', description: '', amount: 0 },
    { id: '2', description: '', amount: 0 },
    { id: '3', description: '', amount: 0 }
  ]);

  // Guardian information state
  const [guardianInfo, setGuardianInfo] = useState({
    name: student.guardian?.name || student.guardianName || '',
    phone: student.guardian?.phone || student.guardianPhone || '',
    relation: student.guardian?.relation || ''
  });

  // Academic information state
  const [academicInfo, setAcademicInfo] = useState({
    course: student.course || '',
    institution: student.institution || ''
  });

  // Form validation state
  const [validationErrors, setValidationErrors] = useState<Record<string, string>>({});

  const handleBaseChargeChange = (field: string, value: number) => {
    setBaseCharges(prev => ({
      ...prev,
      [field]: value
    }));
  };

  const handleAdditionalChargeChange = (id: string, field: 'description' | 'amount', value: string | number) => {
    setAdditionalCharges(prev => prev.map(charge =>
      charge.id === id
        ? { ...charge, [field]: value }
        : charge
    ));
  };

  const handleGuardianInfoChange = (field: keyof typeof guardianInfo, value: string) => {
    setGuardianInfo(prev => ({
      ...prev,
      [field]: value
    }));
    // Clear validation error when user starts typing
    if (validationErrors[`guardian.${field}`]) {
      setValidationErrors(prev => ({
        ...prev,
        [`guardian.${field}`]: ''
      }));
    }
  };

  const handleAcademicInfoChange = (field: keyof typeof academicInfo, value: string) => {
    setAcademicInfo(prev => ({
      ...prev,
      [field]: value
    }));
    // Clear validation error when user starts typing
    if (validationErrors[`academic.${field}`]) {
      setValidationErrors(prev => ({
        ...prev,
        [`academic.${field}`]: ''
      }));
    }
  };

  const validateForm = () => {
    const errors: Record<string, string> = {};

    // Validate guardian information
    if (!guardianInfo.name.trim()) {
      errors['guardian.name'] = 'Guardian name is required';
    }
    if (!guardianInfo.phone.trim()) {
      errors['guardian.phone'] = 'Guardian phone number is required';
    } else if (!/^\d{10}$/.test(guardianInfo.phone.replace(/\D/g, ''))) {
      errors['guardian.phone'] = 'Please enter a valid 10-digit phone number';
    }
    if (!guardianInfo.relation.trim()) {
      errors['guardian.relation'] = 'Guardian relation is required';
    }

    // Validate academic information
    if (!academicInfo.course.trim()) {
      errors['academic.course'] = 'Course is required';
    }
    if (!academicInfo.institution.trim()) {
      errors['academic.institution'] = 'Institution is required';
    }

    setValidationErrors(errors);
    return Object.keys(errors).length === 0;
  };

  const addNewChargeField = () => {
    const newId = Date.now().toString();
    setAdditionalCharges(prev => [...prev, { id: newId, description: '', amount: 0 }]);
  };

  const removeChargeField = (id: string) => {
    if (additionalCharges.length > 1) {
      setAdditionalCharges(prev => prev.filter(charge => charge.id !== id));
    }
  };

  const calculateTotalMonthlyFee = () => {
    const baseTotal = baseCharges.baseMonthlyFee + baseCharges.laundryFee + baseCharges.foodFee +
      baseCharges.wifiFee + baseCharges.maintenanceFee;
    const additionalTotal = additionalCharges.reduce((sum, charge) => sum + (charge.amount || 0), 0);
    return baseTotal + additionalTotal;
  };

  const handleComplete = () => {
    // Validate form first
    if (!validateForm()) {
      toast.error("Please fill in all required fields correctly");
      return;
    }

    const totalMonthlyFee = calculateTotalMonthlyFee();

    if (totalMonthlyFee === 0) {
      toast.error("Please configure at least the base monthly fee");
      return;
    }

    // Filter out empty additional charges
    const validAdditionalCharges = additionalCharges.filter(charge =>
      charge.description.trim() !== '' && charge.amount > 0
    );

    const chargeData = {
      ...baseCharges,
      additionalCharges: validAdditionalCharges,
      totalMonthlyFee,
      guardian: {
        name: guardianInfo.name.trim(),
        phone: guardianInfo.phone.trim(),
        relation: guardianInfo.relation.trim()
      },
      course: academicInfo.course.trim(),
      institution: academicInfo.institution.trim()
    };

    onComplete(student.id, chargeData);
  };

  return (
    <div className="space-y-6">
      {/* Student Info Header */}
      <div className="bg-blue-50 p-4 rounded-lg">
        <div className="flex items-center gap-4">
          <div className="w-12 h-12 bg-gradient-to-br from-[#07A64F] to-[#1295D0] rounded-full flex items-center justify-center text-white font-bold">
            {student.name.charAt(0)}
          </div>
          <div>
            <h3 className="font-bold">{student.name}</h3>
            <p className="text-sm text-gray-600">
              {student.roomNumber && `${student.roomNumber} • `}
              {student.phone}
            </p>
          </div>
        </div>
      </div>

      {/* Guardian Information Section */}
      <Card>
        <CardHeader>
          <CardTitle className="flex items-center gap-2">
            <User className="h-5 w-5" />
            Guardian Information
          </CardTitle>
        </CardHeader>
        <CardContent className="space-y-4">
          <div className="grid grid-cols-1 md:grid-cols-2 lg:grid-cols-3 gap-4">
            <div className="space-y-2">
              <Label htmlFor="guardianName">Guardian Name *</Label>
              <Input
                id="guardianName"
                placeholder="Enter guardian's full name"
                value={guardianInfo.name}
                onChange={(e) => handleGuardianInfoChange('name', e.target.value)}
                className={validationErrors['guardian.name'] ? 'border-red-500' : ''}
              />
              {validationErrors['guardian.name'] && (
                <p className="text-sm text-red-500">{validationErrors['guardian.name']}</p>
              )}
            </div>
            <div className="space-y-2">
              <Label htmlFor="guardianPhone">Guardian Phone Number *</Label>
              <Input
                id="guardianPhone"
                placeholder="Enter 10-digit phone number"
                value={guardianInfo.phone}
                onChange={(e) => handleGuardianInfoChange('phone', e.target.value)}
                className={validationErrors['guardian.phone'] ? 'border-red-500' : ''}
              />
              {validationErrors['guardian.phone'] && (
                <p className="text-sm text-red-500">{validationErrors['guardian.phone']}</p>
              )}
            </div>
            <div className="space-y-2">
              <Label htmlFor="guardianRelation">Relation *</Label>
              <Select
                value={guardianInfo.relation}
                onValueChange={(value) => handleGuardianInfoChange('relation', value)}
              >
                <SelectTrigger className={validationErrors['guardian.relation'] ? 'border-red-500' : ''}>
                  <SelectValue placeholder="Select relation" />
                </SelectTrigger>
                <SelectContent>
                  <SelectItem value="Father">Father</SelectItem>
                  <SelectItem value="Mother">Mother</SelectItem>
                  <SelectItem value="Brother">Brother</SelectItem>
                  <SelectItem value="Sister">Sister</SelectItem>
                  <SelectItem value="Uncle">Uncle</SelectItem>
                  <SelectItem value="Aunt">Aunt</SelectItem>
                  <SelectItem value="Grandfather">Grandfather</SelectItem>
                  <SelectItem value="Grandmother">Grandmother</SelectItem>
                  <SelectItem value="Cousin">Cousin</SelectItem>
                  <SelectItem value="Other">Other</SelectItem>
                </SelectContent>
              </Select>
              {validationErrors['guardian.relation'] && (
                <p className="text-sm text-red-500">{validationErrors['guardian.relation']}</p>
              )}
            </div>
          </div>
        </CardContent>
      </Card>

      {/* Academic Information Section */}
      <Card>
        <CardHeader>
          <CardTitle className="flex items-center gap-2">
            <Settings className="h-5 w-5" />
            Academic Information
          </CardTitle>
        </CardHeader>
        <CardContent className="space-y-4">
          <div className="grid grid-cols-1 md:grid-cols-2 gap-4">
            <div className="space-y-2">
              <Label htmlFor="course">Course *</Label>
              <Input
                id="course"
                placeholder="e.g., B.Tech Computer Science, MBA, etc."
                value={academicInfo.course}
                onChange={(e) => handleAcademicInfoChange('course', e.target.value)}
                className={validationErrors['academic.course'] ? 'border-red-500' : ''}
              />
              {validationErrors['academic.course'] && (
                <p className="text-sm text-red-500">{validationErrors['academic.course']}</p>
              )}
            </div>
            <div className="space-y-2">
              <Label htmlFor="institution">Institution *</Label>
              <Input
                id="institution"
                placeholder="e.g., ABC University, XYZ College, etc."
                value={academicInfo.institution}
                onChange={(e) => handleAcademicInfoChange('institution', e.target.value)}
                className={validationErrors['academic.institution'] ? 'border-red-500' : ''}
              />
              {validationErrors['academic.institution'] && (
                <p className="text-sm text-red-500">{validationErrors['academic.institution']}</p>
              )}
            </div>
          </div>
        </CardContent>
      </Card>

      {/* Base Charges */}
      <Card>
        <CardHeader>
          <CardTitle className="flex items-center gap-2">
            <DollarSign className="h-5 w-5" />
            Base Monthly Charges
          </CardTitle>
        </CardHeader>
        <CardContent className="space-y-4">
          <div className="grid grid-cols-1 md:grid-cols-2 lg:grid-cols-3 gap-4">
            <div className="space-y-2">
              <Label htmlFor="baseFee">Base Monthly Fee (₹) *</Label>
              <Input
                id="baseFee"
                type="number"
                value={baseCharges.baseMonthlyFee}
                onChange={(e) => {
                  const value = e.target.value;
                  if (value === '') {
                    handleBaseChargeChange('baseMonthlyFee', 0);
                  } else {
                    const numValue = parseFloat(value);
                    if (!isNaN(numValue)) {
                      handleBaseChargeChange('baseMonthlyFee', Math.max(0, numValue));
                    }
                  }
                }}
              />
            </div>
            <div className="space-y-2">
              <Label htmlFor="laundryFee">Laundry Fee (₹)</Label>
              <Input
                id="laundryFee"
                type="number"
                value={baseCharges.laundryFee}
                onChange={(e) => {
                  const value = e.target.value;
                  if (value === '') {
                    handleBaseChargeChange('laundryFee', 0);
                  } else {
                    const numValue = parseFloat(value);
                    if (!isNaN(numValue)) {
                      handleBaseChargeChange('laundryFee', Math.max(0, numValue));
                    }
                  }
                }}
              />
            </div>
            <div className="space-y-2">
              <Label htmlFor="foodFee">Food Fee (₹)</Label>
              <Input
                id="foodFee"
                type="number"
                value={baseCharges.foodFee}
                onChange={(e) => {
                  const value = e.target.value;
                  if (value === '') {
                    handleBaseChargeChange('foodFee', 0);
                  } else {
                    const numValue = parseFloat(value);
                    if (!isNaN(numValue)) {
                      handleBaseChargeChange('foodFee', Math.max(0, numValue));
                    }
                  }
                }}
              />
            </div>
            <div className="space-y-2">
              <Label htmlFor="wifiFee">WiFi Fee (₹)</Label>
              <Input
                id="wifiFee"
                type="number"
                value={baseCharges.wifiFee}
                onChange={(e) => {
                  const value = e.target.value;
                  if (value === '') {
                    handleBaseChargeChange('wifiFee', 0);
                  } else {
                    const numValue = parseFloat(value);
                    if (!isNaN(numValue)) {
                      handleBaseChargeChange('wifiFee', Math.max(0, numValue));
                    }
                  }
                }}
              />
            </div>
            <div className="space-y-2">
              <Label htmlFor="maintenanceFee">Maintenance Fee (₹)</Label>
              <Input
                id="maintenanceFee"
                type="number"
                value={baseCharges.maintenanceFee}
                onChange={(e) => {
                  const value = e.target.value;
                  if (value === '') {
                    handleBaseChargeChange('maintenanceFee', 0);
                  } else {
                    const numValue = parseFloat(value);
                    if (!isNaN(numValue)) {
                      handleBaseChargeChange('maintenanceFee', Math.max(0, numValue));
                    }
                  }
                }}
              />
            </div>
            <div className="space-y-2">
              <Label htmlFor="securityDeposit">Security Deposit (₹)</Label>
              <Input
                id="securityDeposit"
                type="number"
                value={baseCharges.securityDeposit}
                onChange={(e) => {
                  const value = e.target.value;
                  if (value === '') {
                    handleBaseChargeChange('securityDeposit', 0);
                  } else {
                    const numValue = parseFloat(value);
                    if (!isNaN(numValue)) {
                      handleBaseChargeChange('securityDeposit', Math.max(0, numValue));
                    }
                  }
                }}
              />
            </div>
          </div>
        </CardContent>
      </Card>

      {/* Additional Charges */}
      <Card>
        <CardHeader>
          <CardTitle className="flex items-center justify-between">
            <div className="flex items-center gap-2">
              <Plus className="h-5 w-5" />
              Additional Charges & Services
            </div>
            <Button
              type="button"
              variant="outline"
              size="sm"
              onClick={addNewChargeField}
              className="text-[#07A64F] border-[#07A64F]/30 hover:bg-[#07A64F]/10"
            >
              <Plus className="h-4 w-4 mr-1" />
              Add Charge
            </Button>
          </CardTitle>
        </CardHeader>
        <CardContent className="space-y-4">
          <p className="text-sm text-gray-600 mb-4">
            Add custom charges for additional services like parking, gym access, study room, etc.
          </p>

          {additionalCharges.map((charge) => (
            <div key={charge.id} className="flex gap-4 items-end p-4 bg-gray-50 rounded-lg">
              <div className="flex-1 space-y-2">
                <Label htmlFor={`desc-${charge.id}`}>Service/Item Description</Label>
                <Input
                  id={`desc-${charge.id}`}
                  placeholder="e.g., Parking Fee, Gym Access, Study Room, etc."
                  value={charge.description}
                  onChange={(e) => handleAdditionalChargeChange(charge.id, 'description', e.target.value)}
                />
              </div>
              <div className="w-32 space-y-2">
                <Label htmlFor={`amount-${charge.id}`}>Amount (₹)</Label>
                <Input
                  id={`amount-${charge.id}`}
                  type="number"
                  placeholder="0"
                  value={charge.amount}
                  onChange={(e) => {
                    const value = e.target.value;
                    if (value === '') {
                      handleAdditionalChargeChange(charge.id, 'amount', 0);
                    } else {
                      const numValue = parseFloat(value);
                      if (!isNaN(numValue)) {
                        handleAdditionalChargeChange(charge.id, 'amount', Math.max(0, numValue));
                      }
                    }
                  }}
                />
              </div>
              <Button
                type="button"
                variant="outline"
                size="sm"
                onClick={() => removeChargeField(charge.id)}
                disabled={additionalCharges.length <= 1}
                className="text-red-600 border-red-200 hover:bg-red-50"
              >
                <Trash2 className="h-4 w-4" />
              </Button>
            </div>
          ))}
        </CardContent>
      </Card>

      {/* Fee Summary */}
      <Card>
        <CardHeader>
          <CardTitle className="flex items-center gap-2">
            <CheckCircle className="h-5 w-5" />
            Monthly Fee Summary
          </CardTitle>
        </CardHeader>
        <CardContent>
          <div className="space-y-3">
            {/* Base Charges Summary */}
            <div className="space-y-2">
              <h4 className="font-medium text-gray-900">Base Charges:</h4>
              {baseCharges.baseMonthlyFee > 0 && (
                <div className="flex justify-between text-sm">
                  <span>Base Monthly Fee:</span>
                  <span>₹{baseCharges.baseMonthlyFee.toLocaleString()}</span>
                </div>
              )}
              {baseCharges.laundryFee > 0 && (
                <div className="flex justify-between text-sm">
                  <span>Laundry Fee:</span>
                  <span>₹{baseCharges.laundryFee.toLocaleString()}</span>
                </div>
              )}
              {baseCharges.foodFee > 0 && (
                <div className="flex justify-between text-sm">
                  <span>Food Fee:</span>
                  <span>₹{baseCharges.foodFee.toLocaleString()}</span>
                </div>
              )}
              {baseCharges.wifiFee > 0 && (
                <div className="flex justify-between text-sm">
                  <span>WiFi Fee:</span>
                  <span>₹{baseCharges.wifiFee.toLocaleString()}</span>
                </div>
              )}
              {baseCharges.maintenanceFee > 0 && (
                <div className="flex justify-between text-sm">
                  <span>Maintenance Fee:</span>
                  <span>₹{baseCharges.maintenanceFee.toLocaleString()}</span>
                </div>
              )}
            </div>

            {/* Additional Charges Summary */}
            {additionalCharges.some(charge => charge.description && charge.amount > 0) && (
              <div className="space-y-2 border-t pt-3">
                <h4 className="font-medium text-gray-900">Additional Charges:</h4>
                {additionalCharges
                  .filter(charge => charge.description && charge.amount > 0)
                  .map(charge => (
                    <div key={charge.id} className="flex justify-between text-sm">
                      <span>{charge.description}:</span>
                      <span>₹{charge.amount.toLocaleString()}</span>
                    </div>
                  ))
                }
              </div>
            )}

            {/* Total */}
            <div className="border-t border-green-300 pt-3 flex justify-between font-bold text-lg">
              <span>Total Monthly Fee:</span>
              <span className="text-green-800">₹{calculateTotalMonthlyFee().toLocaleString()}</span>
            </div>

            {/* Security Deposit */}
            {baseCharges.securityDeposit > 0 && (
              <div className="flex justify-between text-blue-600 border-t border-green-300 pt-2">
                <span>One-time Security Deposit:</span>
                <span>₹{baseCharges.securityDeposit.toLocaleString()}</span>
              </div>
            )}
          </div>
        </CardContent>
      </Card>

      {/* Action Buttons */}
      <div className="flex gap-4">
        <Button
          onClick={handleComplete}
          className="bg-[#07A64F] hover:bg-[#07A64F]/90 flex-1"
          disabled={calculateTotalMonthlyFee() === 0}
        >
          <CheckCircle className="h-4 w-4 mr-2" />
          Complete Configuration
        </Button>
        <Button
          variant="outline"
          onClick={onCancel}
          className="flex-1"
        >
          Cancel
        </Button>
      </div>
    </div>
  );
};

export const StudentManagement = () => {
  // Add safety check for React context
  if (typeof useState !== 'function') {
    return <div>Loading React context...</div>;
  }

  const {
    students,
    loading,
    error,
    searchTerm,
    configureStudent,
    updateStudent,
    searchStudents,
    refreshData
  } = useStudents();

  const [activeTab, setActiveTab] = useState("pending");
  const [selectedStudent, setSelectedStudent] = useState<EnhancedStudent | null>(null);
  const [showChargeConfigDialog, setShowChargeConfigDialog] = useState(false);
  const [showDetailsDialog, setShowDetailsDialog] = useState(false);
<<<<<<< HEAD
  const [showEditDialog, setShowEditDialog] = useState(false);
=======
  
  // Pagination state
  const [currentPage, setCurrentPage] = useState(1);
  const [itemsPerPage, setItemsPerPage] = useState(10);
  
  // Separate students into pending configuration and configured
  const pendingStudents = students.filter(student => !student.isConfigured);
  const configuredStudents = students.filter(student => student.isConfigured);
>>>>>>> 03148e73

  // Edit form state
  const [editForm, setEditForm] = useState({
    name: '',
    phone: '',
    email: '',
    roomNumber: '',
    address: '',
    status: 'Active' as 'Active' | 'Inactive' | 'Suspended' | 'Graduated',
    guardian: {
      name: '',
      phone: '',
      relation: ''
    },
    course: '',
    institution: ''
  });
  const [isUpdating, setIsUpdating] = useState(false);

  // Pagination state for Student List & Management
  const [currentPage, setCurrentPage] = useState(1);
  const [studentsPerPage] = useState(6); // 6 students per page for better visibility
  
  // Pagination state for Pending Configuration
  const [pendingCurrentPage, setPendingCurrentPage] = useState(1);
  const [pendingStudentsPerPage] = useState(4); // 4 pending students per page

  // Separate students into pending configuration and configured
  // Primary filter: isConfigured = false (more reliable than status)
  const pendingStudents = students?.filter(student => 
    !student.isConfigured
  ) || [];
  const configuredStudents = students?.filter(student => student.isConfigured) || [];

  // Debug logging
  console.log('🔍 StudentManagement Debug:', {
    totalStudents: students?.length || 0,
    pendingCount: pendingStudents.length,
    configuredCount: configuredStudents.length,
    unconfiguredStudents: students?.filter(s => !s.isConfigured).map(s => ({ 
      id: s.id, 
      name: s.name, 
      status: s.status, 
      isConfigured: s.isConfigured 
    })) || [],
    allStudentsStatus: students?.map(s => ({ 
      name: s.name.substring(0, 20), 
      status: s.status, 
      isConfigured: s.isConfigured 
    })) || []
  });

  // Filter configured students based on search
  const filteredStudents = configuredStudents.filter(student =>
    student.name.toLowerCase().includes(searchTerm.toLowerCase()) ||
    student.email.toLowerCase().includes(searchTerm.toLowerCase()) ||
    (student.roomNumber && student.roomNumber.toLowerCase().includes(searchTerm.toLowerCase())) ||
    student.phone.includes(searchTerm) ||
    (student.course && student.course.toLowerCase().includes(searchTerm.toLowerCase())) ||
    (student.institution && student.institution.toLowerCase().includes(searchTerm.toLowerCase()))
  );

<<<<<<< HEAD
  // Pagination calculations for Student List & Management
  const totalPages = Math.ceil(filteredStudents.length / studentsPerPage);
  const startIndex = (currentPage - 1) * studentsPerPage;
  const endIndex = startIndex + studentsPerPage;
  const paginatedStudents = filteredStudents.slice(startIndex, endIndex);
  
  // Pagination calculations for Pending Configuration
  const pendingTotalPages = Math.ceil(pendingStudents.length / pendingStudentsPerPage);
  const pendingStartIndex = (pendingCurrentPage - 1) * pendingStudentsPerPage;
  const pendingEndIndex = pendingStartIndex + pendingStudentsPerPage;
  const paginatedPendingStudents = pendingStudents.slice(pendingStartIndex, pendingEndIndex);
=======
  // Pagination calculations
  const totalPages = Math.ceil(filteredStudents.length / itemsPerPage);
  const startIndex = (currentPage - 1) * itemsPerPage;
  const endIndex = startIndex + itemsPerPage;
  const paginatedStudents = filteredStudents.slice(startIndex, endIndex);
>>>>>>> 03148e73

  // Reset to first page when search changes
  useEffect(() => {
    setCurrentPage(1);
  }, [searchTerm]);
<<<<<<< HEAD
=======

  // Edit student
  const editStudent = (student: Student) => {
    setSelectedStudent(student);
    setShowEditDialog(true);
  };
>>>>>>> 03148e73

  // Configure charges
  const configureCharges = (student: EnhancedStudent) => {
    setSelectedStudent(student);
    setShowChargeConfigDialog(true);
  };

  // Complete charge configuration
  const completeChargeConfiguration = async (studentId: string, chargeData: any) => {
    try {
      await configureStudent(studentId, chargeData);

      toast.success("Student charges configured successfully!");

      setShowChargeConfigDialog(false);
      setSelectedStudent(null);

      // Switch to student list tab to show the configured student
      setActiveTab("students");

    } catch (error) {
      console.error('Error in charge configuration:', error);
      toast.error('Failed to complete charge configuration. Please try again.');
    }
  };

  // Handle student update
  const handleUpdateStudent = async () => {
    if (!selectedStudent) return;

    // Validate required fields
    if (!editForm.name.trim() || !editForm.phone.trim() || !editForm.email.trim()) {
      toast.error('Please fill in all required fields (Name, Phone, Email)');
      return;
    }

    setIsUpdating(true);

    try {
      await updateStudent(selectedStudent.id, {
        name: editForm.name.trim(),
        phone: editForm.phone.trim(),
        email: editForm.email.trim(),
        roomNumber: editForm.roomNumber.trim() || undefined,
        address: editForm.address.trim() || undefined,
        status: editForm.status,
        guardian: {
          name: editForm.guardian.name.trim(),
          phone: editForm.guardian.phone.trim(),
          relation: editForm.guardian.relation.trim()
        },
        course: editForm.course.trim(),
        institution: editForm.institution.trim()
      });

      toast.success('Student details updated successfully!');

      setShowEditDialog(false);
      setSelectedStudent(null);

    } catch (error) {
      console.error('Error updating student:', error);
      toast.error('Failed to update student details. Please try again.');
    } finally {
      setIsUpdating(false);
    }
  };

  if (loading) {
    return (
      <div className="flex items-center justify-center h-64">
        <div className="text-center space-y-4">
          <div className="animate-spin rounded-full h-8 w-8 border-b-2 border-blue-600 mx-auto mb-4"></div>
          <p className="text-gray-600">Loading students...</p>
        </div>
      </div>
    );
  }

  if (error) {
    return (
      <div className="text-center py-8">
        <div className="text-red-500 mb-2">
          <Users className="h-12 w-12 mx-auto mb-2" />
        </div>
        <h3 className="text-lg font-medium text-gray-900 mb-2">Failed to Load Students</h3>
        <p className="text-gray-500 mb-4">{error}</p>
        <Button onClick={refreshData} className="bg-blue-600 hover:bg-blue-700">
          Retry
        </Button>
      </div>
    );
  }

  return (
    <div className="space-y-6">
      {/* Header */}
      <div className="flex justify-between items-center">
        <div>
          <h1 className="text-3xl font-bold text-[#231F20]">👥 Student Management</h1>
          <p className="text-[#231F20]/70 mt-1">
            Enroll new students and manage existing student records
          </p>
        </div>

        {/* Quick Stats */}
        <div className="flex items-center gap-4">
          <Badge variant="outline" className="text-[#1295D0] border-[#1295D0]/30">
            {students?.length || 0} Total Students
          </Badge>
          <Badge variant="outline" className="text-[#07A64F] border-[#07A64F]/30">
            {students?.filter(s => s.status === 'Active').length || 0} Active
          </Badge>
        </div>
      </div>

      {/* Main Tabs */}
      <Tabs value={activeTab} onValueChange={setActiveTab} className="w-full">
        <TabsList className="grid w-full grid-cols-2">
          <TabsTrigger value="pending" className="flex items-center gap-2">
            <Settings className="h-4 w-4" />
            Pending Configuration ({pendingStudents.length})
          </TabsTrigger>
          <TabsTrigger value="students" className="flex items-center gap-2">
            <Users className="h-4 w-4" />
            Student List & Management ({configuredStudents.length})
          </TabsTrigger>
        </TabsList>

        {/* Pending Configuration Tab */}
        <TabsContent value="pending" className="space-y-6">
          <Card>
            <CardHeader>
              <CardTitle className="flex items-center justify-between">
                <div className="flex items-center gap-2">
                  <Settings className="h-5 w-5 text-[#07A64F]" />
                  Students Pending Configuration
                </div>
                <Button
                  variant="outline"
                  size="sm"
                  onClick={refreshData}
                  className="flex items-center gap-2"
                  disabled={loading}
                >
                  <RefreshCw className={`h-4 w-4 ${loading ? 'animate-spin' : ''}`} />
                  Refresh
                </Button>
              </CardTitle>
            </CardHeader>
            <CardContent>
              {pendingStudents.length > 0 ? (
                <div className="space-y-4">
                  <div className="flex justify-between items-center">
                    <p className="text-gray-600">
                      These students need charge configuration to complete their enrollment.
                    </p>
                    {pendingStudents.length > pendingStudentsPerPage && (
                      <div className="flex items-center gap-2 text-sm text-gray-600">
                        Showing {pendingStartIndex + 1}-{Math.min(pendingEndIndex, pendingStudents.length)} of {pendingStudents.length}
                      </div>
                    )}
                  </div>

                  {paginatedPendingStudents.map((student) => (
                    <Card key={student.id} className="border-orange-200 bg-orange-50/30">
                      <CardContent className="pt-6">
                        <div className="grid grid-cols-1 lg:grid-cols-12 gap-4 items-center">
                          {/* Student Info */}
                          <div className="lg:col-span-4">
                            <div className="flex items-center space-x-3">
                              <div className="w-12 h-12 bg-gradient-to-br from-[#07A64F] to-[#1295D0] rounded-full flex items-center justify-center text-white font-bold">
                                {student.name.charAt(0)}
                              </div>
                              <div>
                                <h3 className="font-semibold text-[#231F20]">{student.name}</h3>
                                <p className="text-sm text-gray-600">{student.phone}</p>
                                <p className="text-xs text-gray-500">{student.email}</p>
                              </div>
                            </div>
                          </div>

                          {/* Room & Course Info */}
                          <div className="lg:col-span-3">
                            <div className="space-y-1">
                              <div className="flex items-center space-x-2">
                                <Bed className="h-4 w-4 text-[#1295D0]" />
                                <span className="font-medium">
                                  {student.assignedRoomNumber || student.roomNumber || 'Not assigned'}
                                </span>
                                {(student.assignedBedNumber || student.bedNumber) && (
                                  <span className="text-sm text-gray-500">
                                    ({student.assignedBedNumber || student.bedNumber})
                                  </span>
                                )}
                              </div>
                              <p className="text-sm text-gray-600">{student.course || 'Not specified'}</p>
                              <p className="text-xs text-gray-500">{student.institution || ''}</p>
                            </div>
                          </div>

                          {/* Status */}
                          <div className="lg:col-span-2">
                            <Badge variant="secondary" className="bg-orange-100 text-orange-800">
                              Pending Configuration
                            </Badge>
                          </div>

                          {/* Actions */}
                          <div className="lg:col-span-3">
                            <Button
                              onClick={() => configureCharges(student)}
                              className="w-full bg-[#07A64F] hover:bg-[#07A64F]/90"
                            >
                              <Settings className="h-4 w-4 mr-2" />
                              Configure Charges
                            </Button>
                          </div>
                        </div>
                      </CardContent>
                    </Card>
                  ))}
                  
                  {/* Pagination Controls for Pending Students */}
                  {pendingTotalPages > 1 && (
                    <div className="flex items-center justify-center gap-2 mt-6">
                      <Button
                        variant="outline"
                        size="sm"
                        onClick={() => setPendingCurrentPage(prev => Math.max(prev - 1, 1))}
                        disabled={pendingCurrentPage === 1}
                        className="flex items-center gap-1"
                      >
                        <ChevronLeft className="h-4 w-4" />
                        Previous
                      </Button>
                      
                      <div className="flex items-center gap-1">
                        {Array.from({ length: pendingTotalPages }, (_, i) => i + 1).map((page) => (
                          <Button
                            key={page}
                            variant={page === pendingCurrentPage ? "default" : "outline"}
                            size="sm"
                            onClick={() => setPendingCurrentPage(page)}
                            className={`w-10 h-10 ${
                              page === pendingCurrentPage 
                                ? "bg-[#07A64F] hover:bg-[#07A64F]/90" 
                                : ""
                            }`}
                          >
                            {page}
                          </Button>
                        ))}
                      </div>
                      
                      <Button
                        variant="outline"
                        size="sm"
                        onClick={() => setPendingCurrentPage(prev => Math.min(prev + 1, pendingTotalPages))}
                        disabled={pendingCurrentPage === pendingTotalPages}
                        className="flex items-center gap-1"
                      >
                        Next
                        <ChevronRight className="h-4 w-4" />
                      </Button>
                    </div>
                  )}
                </div>
              ) : (
                <div className="text-center py-12">
                  <Settings className="h-16 w-16 mx-auto text-gray-300 mb-4" />
                  <h3 className="text-lg font-medium text-gray-600 mb-2">No Pending Configurations</h3>
                  <p className="text-gray-500 mb-4">
                    All students have been configured. New students will appear here after booking confirmations.
                  </p>
                  <div className="text-sm text-gray-400 space-y-2">
                    <p>📊 Debug: {students?.length || 0} total students loaded</p>
                    <p>📄 Filter: students with isConfigured = false</p>
                    <p>🔍 Found: {students?.filter(s => !s.isConfigured).length || 0} unconfigured students</p>
                    <p>🔄 Last refreshed: {new Date().toLocaleTimeString()}</p>
                  </div>
                  <div className="mt-4">
                    <p className="text-sm text-gray-400">
                      💡 Tip: If you just confirmed a multi-guest booking, click the Refresh button above to see new students.
                    </p>
                  </div>
                </div>
              )}
            </CardContent>
          </Card>
        </TabsContent>

        {/* Student List & Management Tab */}
        <TabsContent value="students" className="space-y-6">
          {/* Search and Stats */}
          <div className="grid grid-cols-1 md:grid-cols-4 gap-4">
            <Card className="md:col-span-2">
              <CardContent className="pt-4">
                <div className="relative">
                  <Search className="absolute left-3 top-3 h-4 w-4 text-gray-400" />
                  <Input
                    placeholder="Search by name, email, room, phone, course, or institution..."
                    value={searchTerm}
                    onChange={(e) => searchStudents(e.target.value)}
                    className="pl-10"
                  />
                </div>
              </CardContent>
            </Card>

            <Card>
              <CardContent className="pt-4">
                <div className="text-center">
                  <div className="text-2xl font-bold text-[#07A64F]">{configuredStudents.length}</div>
                  <div className="text-sm text-gray-600">Configured Students</div>
                </div>
              </CardContent>
            </Card>

            <Card>
              <CardContent className="pt-4">
                <div className="text-center">
                  <div className="text-2xl font-bold text-[#1295D0]">
                    {configuredStudents.filter(s => (s.currentBalance || 0) > 0).length}
                  </div>
                  <div className="text-sm text-gray-600">With Dues</div>
                </div>
              </CardContent>
            </Card>
          </div>

          {/* Students Table */}
          <Card>
            <CardHeader>
<<<<<<< HEAD
              <div className="flex justify-between items-center">
                <CardTitle>Student List ({filteredStudents.length} students)</CardTitle>
                {filteredStudents.length > studentsPerPage && (
                  <div className="flex items-center gap-2 text-sm text-gray-600">
                    Showing {startIndex + 1}-{Math.min(endIndex, filteredStudents.length)} of {filteredStudents.length}
                  </div>
                )}
              </div>
            </CardHeader>
            <CardContent>
              {filteredStudents.length > 0 ? (
                <div>
                  <Table>
                    <TableHeader>
                      <TableRow>
                        <TableHead>Student Details</TableHead>
                        <TableHead>Room & Bed</TableHead>
                        <TableHead>Course</TableHead>
                        <TableHead>Monthly Fees</TableHead>
                        <TableHead>Balance</TableHead>
                        <TableHead>Status</TableHead>
                        <TableHead>Actions</TableHead>
                      </TableRow>
                    </TableHeader>
                    <TableBody>
                      {paginatedStudents.map((student) => (
                        <TableRow key={student.id}>
                          <TableCell>
                            <div className="flex items-center gap-3">
                              <div className="w-10 h-10 rounded-full bg-gradient-to-br from-[#07A64F] to-[#1295D0] flex items-center justify-center text-white font-bold">
                                {student.name.charAt(0)}
                              </div>
                              <div>
                                <p className="font-medium">{student.name}</p>
                                <p className="text-sm text-gray-500 flex items-center gap-1">
                                  <Phone className="h-3 w-3" />
                                  {student.phone}
                                </p>
                                <p className="text-xs text-gray-400">{student.email}</p>
                              </div>
=======
              <CardTitle>
                Student List ({filteredStudents.length} students)
                {totalPages > 1 && (
                  <span className="text-sm font-normal text-gray-500 ml-2">
                    - Page {currentPage} of {totalPages}
                  </span>
                )}
              </CardTitle>
            </CardHeader>
            <CardContent>
              {filteredStudents.length > 0 ? (
                <>
                <Table>
                  <TableHeader>
                    <TableRow>
                      <TableHead>Student Details</TableHead>
                      <TableHead>Room & Bed</TableHead>
                      <TableHead>Course</TableHead>
                      <TableHead>Monthly Fees</TableHead>
                      <TableHead>Balance</TableHead>
                      <TableHead>Status</TableHead>
                      <TableHead>Actions</TableHead>
                    </TableRow>
                  </TableHeader>
                  <TableBody>
                    {paginatedStudents.map((student) => (
                      <TableRow key={student.id}>
                        <TableCell>
                          <div className="flex items-center gap-3">
                            <div className="w-10 h-10 rounded-full bg-gradient-to-br from-[#07A64F] to-[#1295D0] flex items-center justify-center text-white font-bold">
                              {student.name.charAt(0)}
>>>>>>> 03148e73
                            </div>
                          </TableCell>
                          <TableCell>
                            <div className="flex items-center gap-2">
                              <Bed className="h-4 w-4 text-[#1295D0]" />
                              <div>
                                <p className="font-medium">
                                  {student.assignedRoomNumber || student.roomNumber || 'Not assigned'}
                                </p>
                                {(student.assignedBedNumber || student.bedNumber) && (
                                  <p className="text-sm text-gray-500">
                                    {student.assignedBedNumber || student.bedNumber}
                                  </p>
                                )}
                              </div>
                            </div>
                          </TableCell>
                          <TableCell>
                            <div>
                              <p className="font-medium">{student.course || 'Not specified'}</p>
                              <p className="text-sm text-gray-500">{student.institution || ''}</p>
                            </div>
                          </TableCell>
                          <TableCell>
                            <div className="space-y-1">
                              <div className="text-sm">Base: ₹{Number(student.baseMonthlyFee || 0).toLocaleString()}</div>
                              {Number(student.laundryFee || 0) > 0 && (
                                <div className="text-xs text-gray-500">Laundry: ₹{Number(student.laundryFee || 0).toLocaleString()}</div>
                              )}
                              {Number(student.foodFee || 0) > 0 && (
                                <div className="text-xs text-gray-500">Food: ₹{Number(student.foodFee || 0).toLocaleString()}</div>
                              )}
                              <div className="font-medium text-[#1295D0] border-t pt-1">
                                Total: ₹{(Number(student.baseMonthlyFee || 0) + Number(student.laundryFee || 0) + Number(student.foodFee || 0)).toLocaleString()}
                              </div>
                            </div>
<<<<<<< HEAD
                          </TableCell>
                          <TableCell>
                            {(student.currentBalance || 0) > 0 ? (
                              <div className="text-red-600 font-medium">
                                Due: ₹{(student.currentBalance || 0).toLocaleString()}
                              </div>
                            ) : (
                              <div className="text-green-600 font-medium">
                                Up to date
                              </div>
                            )}
                          </TableCell>
                          <TableCell>
                            <Badge variant={student.status === 'Active' ? 'default' : 'secondary'}>
                              {student.status}
                            </Badge>
                          </TableCell>
                          <TableCell>
                            <div className="flex gap-2 flex-wrap">
                              <Button
                                size="sm"
                                variant="outline"
                                onClick={() => {
                                  setSelectedStudent(student);
                                  setShowDetailsDialog(true);
                                }}
                              >
                                <User className="h-3 w-3 mr-1" />
                                View Details
                              </Button>
                              <Button
                                size="sm"
                                variant="outline"
                                onClick={() => {
                                  setSelectedStudent(student);
                                  // Populate edit form with current student data
                                  setEditForm({
                                    name: student.name || '',
                                    phone: student.phone || '',
                                    email: student.email || '',
                                    roomNumber: student.roomNumber || '',
                                    address: student.address || '',
                                    status: student.status || 'Active',
                                    guardian: {
                                      name: student.guardian?.name || student.guardianName || '',
                                      phone: student.guardian?.phone || student.guardianPhone || '',
                                      relation: student.guardian?.relation || ''
                                    },
                                    course: student.course || '',
                                    institution: student.institution || ''
                                  });
                                  setShowEditDialog(true);
                                }}
                                className="text-[#07A64F] border-[#07A64F]/30 hover:bg-[#07A64F]/10"
                              >
                                <Edit className="h-3 w-3 mr-1" />
                                Edit Details
                              </Button>
                            </div>
                          </TableCell>
                        </TableRow>
                      ))}
                    </TableBody>
                  </Table>

                  {/* Pagination Controls */}
                  {filteredStudents.length > studentsPerPage && (
                    <div className="flex items-center justify-between mt-6 pt-4 border-t">
                      <div className="text-sm text-gray-600">
                        Showing {startIndex + 1}-{Math.min(endIndex, filteredStudents.length)} of {filteredStudents.length} students
                      </div>
                      <div className="flex items-center gap-2">
                        <Button
                          variant="outline"
                          size="sm"
                          onClick={() => setCurrentPage(prev => Math.max(prev - 1, 1))}
                          disabled={currentPage === 1}
                          className="flex items-center gap-1"
                        >
                          <ChevronLeft className="h-4 w-4" />
                          Previous
                        </Button>

                        <div className="flex items-center gap-1">
                          {Array.from({ length: totalPages }, (_, i) => i + 1).map((page) => (
=======
                          </div>
                        </TableCell>
                        <TableCell>
                          <div>
                            <p className="font-medium">{student.course}</p>
                            <p className="text-sm text-gray-500">{student.institution}</p>
                          </div>
                        </TableCell>
                        <TableCell>
                          <div className="space-y-1">
                            <div className="text-sm">Base: ₹{student.baseMonthlyFee.toFixed(2)}</div>
                            {student.laundryFee > 0 && (
                              <div className="text-xs text-gray-500">Laundry: ₹{student.laundryFee.toFixed(2)}</div>
                            )}
                            {student.foodFee > 0 && (
                              <div className="text-xs text-gray-500">Food: ₹{student.foodFee.toFixed(2)}</div>
                            )}
                            <div className="font-medium text-[#1295D0] border-t pt-1">
                              Total Monthly: ₹{(student.baseMonthlyFee + student.laundryFee + student.foodFee).toFixed(2)}
                            </div>
                          </div>
                        </TableCell>
                        <TableCell>
                          <div className="space-y-1">
                            {student.currentBalance > 0 ? (
                              <div className="text-red-600 font-medium">
                                Due: ₹{student.currentBalance.toFixed(2)}
                              </div>
                            ) : (
                              <div className="text-green-600 font-medium">
                                Up to date
                              </div>
                            )}
                            <div className="text-xs text-gray-500">
                              Payment Status: {student.currentBalance > 0 ? 'Outstanding' : 'Paid'}
                            </div>
                          </div>
                        </TableCell>
                        <TableCell>
                          <Badge variant={student.status === 'active' ? 'default' : 'secondary'}>
                            {student.status}
                          </Badge>
                        </TableCell>
                        <TableCell>
                          <div className="flex gap-2 flex-wrap">
                            <Button
                              size="sm"
                              variant="outline"
                              onClick={() => {
                                setSelectedStudent(student);
                                setShowDetailsDialog(true);
                              }}
                            >
                              <User className="h-3 w-3 mr-1" />
                              View Details
                            </Button>
                            
>>>>>>> 03148e73
                            <Button
                              key={page}
                              variant={currentPage === page ? "default" : "outline"}
                              size="sm"
                              onClick={() => setCurrentPage(page)}
                              className={`w-8 h-8 p-0 ${currentPage === page
                                  ? "bg-[#1295D0] hover:bg-[#1295D0]/90"
                                  : "hover:bg-gray-100"
                                }`}
                            >
                              {page}
                            </Button>
<<<<<<< HEAD
                          ))}
                        </div>

                        <Button
                          variant="outline"
                          size="sm"
                          onClick={() => setCurrentPage(prev => Math.min(prev + 1, totalPages))}
                          disabled={currentPage === totalPages}
                          className="flex items-center gap-1"
                        >
                          Next
=======
                          </div>
                        </TableCell>
                      </TableRow>
                    ))}
                  </TableBody>
                </Table>
                
                {/* Pagination Controls */}
                {totalPages > 1 && (
                  <div className="flex items-center justify-between mt-4 px-4 py-3 border-t">
                    <div className="flex items-center gap-2">
                      <span className="text-sm text-gray-600">
                        Showing {startIndex + 1} to {Math.min(endIndex, filteredStudents.length)} of {filteredStudents.length} students
                      </span>
                    </div>
                    
                    <div className="flex items-center gap-2">
                      <div className="flex items-center gap-2">
                        <span className="text-sm text-gray-600">Items per page:</span>
                        <Select value={itemsPerPage.toString()} onValueChange={(value) => {
                          setItemsPerPage(Number(value));
                          setCurrentPage(1);
                        }}>
                          <SelectTrigger className="w-20">
                            <SelectValue />
                          </SelectTrigger>
                          <SelectContent>
                            <SelectItem value="5">5</SelectItem>
                            <SelectItem value="10">10</SelectItem>
                            <SelectItem value="20">20</SelectItem>
                            <SelectItem value="50">50</SelectItem>
                          </SelectContent>
                        </Select>
                      </div>
                      
                      <div className="flex items-center gap-1">
                        <Button
                          variant="outline"
                          size="sm"
                          onClick={() => setCurrentPage(Math.max(1, currentPage - 1))}
                          disabled={currentPage === 1}
                        >
                          <ChevronLeft className="h-4 w-4" />
                        </Button>
                        
                        <div className="flex items-center gap-1">
                          {Array.from({ length: Math.min(5, totalPages) }, (_, i) => {
                            let pageNum;
                            if (totalPages <= 5) {
                              pageNum = i + 1;
                            } else if (currentPage <= 3) {
                              pageNum = i + 1;
                            } else if (currentPage >= totalPages - 2) {
                              pageNum = totalPages - 4 + i;
                            } else {
                              pageNum = currentPage - 2 + i;
                            }
                            
                            return (
                              <Button
                                key={pageNum}
                                variant={currentPage === pageNum ? "default" : "outline"}
                                size="sm"
                                onClick={() => setCurrentPage(pageNum)}
                                className="w-8 h-8 p-0"
                              >
                                {pageNum}
                              </Button>
                            );
                          })}
                        </div>
                        
                        <Button
                          variant="outline"
                          size="sm"
                          onClick={() => setCurrentPage(Math.min(totalPages, currentPage + 1))}
                          disabled={currentPage === totalPages}
                        >
>>>>>>> 03148e73
                          <ChevronRight className="h-4 w-4" />
                        </Button>
                      </div>
                    </div>
<<<<<<< HEAD
                  )}
                </div>
=======
                  </div>
                )}
                </>
>>>>>>> 03148e73
              ) : (
                <div className="text-center py-12">
                  <Users className="h-16 w-16 mx-auto text-gray-300 mb-4" />
                  <h3 className="text-lg font-medium text-gray-600 mb-2">No students found</h3>
                  <p className="text-gray-500">
                    {searchTerm ? 'Try adjusting your search criteria' : 'No configured students yet. Complete charge configuration for pending students.'}
                  </p>
                  {!searchTerm && pendingStudents.length > 0 && (
                    <Button
                      onClick={() => setActiveTab("pending")}
                      className="mt-4 bg-[#07A64F] hover:bg-[#07A64F]/90"
                    >
                      <Settings className="h-4 w-4 mr-2" />
                      Configure Pending Students
                    </Button>
                  )}
                </div>
              )}
            </CardContent>
          </Card>
        </TabsContent>
      </Tabs>

      {/* Student Details Dialog */}
      {selectedStudent && (
        <Dialog open={showDetailsDialog} onOpenChange={(open) => {
          if (!open) {
            setSelectedStudent(null);
            setShowDetailsDialog(false);
          }
        }}>
          <DialogContent className="max-w-4xl max-h-[90vh] overflow-y-auto">
            <DialogHeader>
              <DialogTitle>Student Details - {selectedStudent.name}</DialogTitle>
            </DialogHeader>
            <div className="space-y-6">
              {/* Student Header */}
              <div className="flex items-center gap-4 p-4 bg-blue-50 rounded-lg">
                <div className="w-16 h-16 rounded-full bg-gradient-to-br from-[#07A64F] to-[#1295D0] flex items-center justify-center text-white font-bold text-xl">
                  {selectedStudent.name.charAt(0)}
                </div>
                <div>
                  <h3 className="text-xl font-bold">{selectedStudent.name}</h3>
                  <p className="text-gray-600">{selectedStudent.email}</p>
                  <Badge variant={selectedStudent.status === 'Active' ? 'default' : 'secondary'}>
                    {selectedStudent.status}
                  </Badge>
                </div>
              </div>

              {/* Information Grid */}
              <div className="grid grid-cols-1 md:grid-cols-2 gap-6">
                {/* Personal Information */}
                <Card>
                  <CardHeader>
                    <CardTitle className="flex items-center gap-2">
                      <User className="h-5 w-5" />
                      Personal Information
                    </CardTitle>
                  </CardHeader>
                  <CardContent className="space-y-3">
                    <div className="flex items-center gap-2">
                      <Phone className="h-4 w-4 text-gray-500" />
                      <span className="text-sm text-gray-600">Phone:</span>
                      <span>{selectedStudent.phone}</span>
                    </div>
                    <div className="flex items-center gap-2">
                      <Mail className="h-4 w-4 text-gray-500" />
                      <span className="text-sm text-gray-600">Email:</span>
                      <span>{selectedStudent.email}</span>
                    </div>
                    <div className="flex items-center gap-2">
                      <Home className="h-4 w-4 text-gray-500" />
                      <span className="text-sm text-gray-600">Address:</span>
                      <span>{selectedStudent.address || 'Not provided'}</span>
                    </div>
                  </CardContent>
                </Card>

                {/* Room & Academic Information */}
                <Card>
                  <CardHeader>
                    <CardTitle className="flex items-center gap-2">
                      <Bed className="h-5 w-5" />
                      Room & Academic Info
                    </CardTitle>
                  </CardHeader>
                  <CardContent className="space-y-3">
                    <div>
                      <span className="text-sm text-gray-600">Room Number:</span>
                      <p className="font-medium text-lg">
                        {selectedStudent.assignedRoomNumber || selectedStudent.roomNumber || 'Not assigned'}
                      </p>
                      {(selectedStudent.assignedBedNumber || selectedStudent.bedNumber) && (
                        <p className="text-sm text-gray-500">
                          Bed: {selectedStudent.assignedBedNumber || selectedStudent.bedNumber}
                        </p>
                      )}
                    </div>
                    <div>
                      <span className="text-sm text-gray-600">Course:</span>
                      <p>{selectedStudent.course || 'Not specified'}</p>
                    </div>
                    <div>
                      <span className="text-sm text-gray-600">Institution:</span>
                      <p>{selectedStudent.institution || 'Not specified'}</p>
                    </div>
                  </CardContent>
                </Card>

                {/* Guardian Information */}
                <Card>
                  <CardHeader>
                    <CardTitle className="flex items-center gap-2">
                      <User className="h-5 w-5" />
                      Guardian Information
                    </CardTitle>
                  </CardHeader>
                  <CardContent className="space-y-3">
                    <div>
                      <span className="text-sm text-gray-600">Name:</span>
                      <p className="font-medium">{selectedStudent.guardian?.name || selectedStudent.guardianName || 'Not provided'}</p>
                    </div>
                    <div className="flex items-center gap-2">
                      <Phone className="h-4 w-4 text-gray-500" />
                      <span className="text-sm text-gray-600">Phone:</span>
                      <span>{selectedStudent.guardian?.phone || selectedStudent.guardianPhone || 'Not provided'}</span>
                    </div>
                    <div>
                      <span className="text-sm text-gray-600">Relation:</span>
                      <p className="font-medium">{selectedStudent.guardian?.relation || 'Not specified'}</p>
                    </div>
                    <div className="flex items-center gap-2">
                      <Phone className="h-4 w-4 text-gray-500" />
                      <span className="text-sm text-gray-600">Emergency:</span>
                      <span>{selectedStudent.emergencyContact || 'Not provided'}</span>
                    </div>
                  </CardContent>
                </Card>

                {/* Financial Information */}
                <Card>
                  <CardHeader>
                    <CardTitle className="flex items-center gap-2">
                      <CreditCard className="h-5 w-5" />
                      Financial Information
                    </CardTitle>
                  </CardHeader>
                  <CardContent className="space-y-3">
                    <div className="space-y-2">
                      <div className="flex justify-between">
                        <span className="text-sm text-gray-600">Base Monthly Fee:</span>
                        <span className="font-medium">₹{(selectedStudent.baseMonthlyFee || 0).toLocaleString()}</span>
                      </div>
                      {(selectedStudent.laundryFee || 0) > 0 && (
                        <div className="flex justify-between">
                          <span className="text-sm text-gray-600">Laundry Fee:</span>
                          <span>₹{(selectedStudent.laundryFee || 0).toLocaleString()}</span>
                        </div>
                      )}
                      {(selectedStudent.foodFee || 0) > 0 && (
                        <div className="flex justify-between">
                          <span className="text-sm text-gray-600">Food Fee:</span>
                          <span>₹{(selectedStudent.foodFee || 0).toLocaleString()}</span>
                        </div>
                      )}
                      <div className="flex justify-between border-t pt-2">
                        <span className="font-medium">Total Monthly:</span>
                        <span className="font-bold text-[#1295D0]">₹{(Number(selectedStudent.baseMonthlyFee || 0) + Number(selectedStudent.laundryFee || 0) + Number(selectedStudent.foodFee || 0)).toLocaleString()}</span>
                      </div>
                    </div>

                    <div className="mt-4 space-y-2">
                      {(selectedStudent.currentBalance || 0) > 0 ? (
                        <div className="flex justify-between text-red-600">
                          <span className="font-medium">Outstanding Due:</span>
                          <span className="font-bold">₹{(selectedStudent.currentBalance || 0).toLocaleString()}</span>
                        </div>
                      ) : (
                        <div className="flex justify-between text-green-600">
                          <span className="font-medium">Payment Status:</span>
                          <span className="font-medium">Up to date</span>
                        </div>
                      )}
                    </div>
                  </CardContent>
                </Card>
              </div>
            </div>
          </DialogContent>
        </Dialog>
      )}

      {/* Edit Student Dialog */}
      {selectedStudent && (
        <Dialog open={showEditDialog} onOpenChange={(open) => {
          if (!open) {
            setSelectedStudent(null);
            setShowEditDialog(false);
          }
        }}>
          <DialogContent className="max-w-2xl">
            <DialogHeader>
              <DialogTitle className="flex items-center gap-2">
                <Edit className="h-5 w-5 text-[#07A64F]" />
                Edit Student Details - {selectedStudent.name}
              </DialogTitle>
            </DialogHeader>

            <div className="space-y-6">
              {/* Basic Information */}
              <Card>
                <CardHeader>
                  <CardTitle className="text-lg">Basic Information</CardTitle>
                </CardHeader>
                <CardContent className="space-y-4">
                  <div className="grid grid-cols-1 md:grid-cols-2 gap-4">
                    <div className="space-y-2">
                      <Label htmlFor="edit-name">Full Name *</Label>
                      <Input
                        id="edit-name"
                        value={editForm.name}
                        onChange={(e) => setEditForm(prev => ({ ...prev, name: e.target.value }))}
                        placeholder="Enter full name"
                      />
                    </div>
                    <div className="space-y-2">
                      <Label htmlFor="edit-phone">Phone Number *</Label>
                      <Input
                        id="edit-phone"
                        value={editForm.phone}
                        onChange={(e) => setEditForm(prev => ({ ...prev, phone: e.target.value }))}
                        placeholder="Enter phone number"
                      />
                    </div>
                  </div>

                  <div className="space-y-2">
                    <Label htmlFor="edit-email">Email Address *</Label>
                    <Input
                      id="edit-email"
                      type="email"
                      value={editForm.email}
                      onChange={(e) => setEditForm(prev => ({ ...prev, email: e.target.value }))}
                      placeholder="Enter email address"
                    />
                  </div>

                  <div className="space-y-2">
                    <Label htmlFor="edit-address">Address</Label>
                    <Textarea
                      id="edit-address"
                      value={editForm.address}
                      onChange={(e) => setEditForm(prev => ({ ...prev, address: e.target.value }))}
                      placeholder="Enter full address"
                      rows={3}
                    />
                  </div>
                </CardContent>
              </Card>

              {/* Room & Status Information */}
              <Card>
                <CardHeader>
                  <CardTitle className="text-lg">Room & Status</CardTitle>
                </CardHeader>
                <CardContent className="space-y-4">
                  <div className="grid grid-cols-1 md:grid-cols-2 gap-4">
                    <div className="space-y-2">
                      <Label htmlFor="edit-room">Room Number</Label>
                      <Input
                        id="edit-room"
                        value={editForm.roomNumber}
                        onChange={(e) => setEditForm(prev => ({ ...prev, roomNumber: e.target.value }))}
                        placeholder="Enter room number"
                      />
                    </div>
                    <div className="space-y-2">
                      <Label htmlFor="edit-status">Status</Label>
                      <Select
                        value={editForm.status}
                        onValueChange={(value: 'Active' | 'Inactive' | 'Suspended' | 'Graduated') =>
                          setEditForm(prev => ({ ...prev, status: value }))
                        }
                      >
                        <SelectTrigger>
                          <SelectValue placeholder="Select status" />
                        </SelectTrigger>
                        <SelectContent>
                          <SelectItem value="Active">Active</SelectItem>
                          <SelectItem value="Inactive">Inactive</SelectItem>
                          <SelectItem value="Suspended">Suspended</SelectItem>
                          <SelectItem value="Graduated">Graduated</SelectItem>
                        </SelectContent>
                      </Select>
                    </div>
                  </div>
                </CardContent>
              </Card>

              {/* Guardian Information */}
              <Card>
                <CardHeader>
                  <CardTitle className="text-lg">Guardian Information</CardTitle>
                </CardHeader>
                <CardContent className="space-y-4">
                  <div className="grid grid-cols-1 md:grid-cols-3 gap-4">
                    <div className="space-y-2">
                      <Label htmlFor="edit-guardian-name">Guardian Name</Label>
                      <Input
                        id="edit-guardian-name"
                        value={editForm.guardian.name}
                        onChange={(e) => setEditForm(prev => ({
                          ...prev,
                          guardian: { ...prev.guardian, name: e.target.value }
                        }))}
                        placeholder="Enter guardian's name"
                      />
                    </div>
                    <div className="space-y-2">
                      <Label htmlFor="edit-guardian-phone">Guardian Phone</Label>
                      <Input
                        id="edit-guardian-phone"
                        value={editForm.guardian.phone}
                        onChange={(e) => setEditForm(prev => ({
                          ...prev,
                          guardian: { ...prev.guardian, phone: e.target.value }
                        }))}
                        placeholder="Enter guardian's phone"
                      />
                    </div>
                    <div className="space-y-2">
                      <Label htmlFor="edit-guardian-relation">Relation</Label>
                      <Select
                        value={editForm.guardian.relation}
                        onValueChange={(value) =>
                          setEditForm(prev => ({
                            ...prev,
                            guardian: { ...prev.guardian, relation: value }
                          }))
                        }
                      >
                        <SelectTrigger>
                          <SelectValue placeholder="Select relation" />
                        </SelectTrigger>
                        <SelectContent>
                          <SelectItem value="Father">Father</SelectItem>
                          <SelectItem value="Mother">Mother</SelectItem>
                          <SelectItem value="Brother">Brother</SelectItem>
                          <SelectItem value="Sister">Sister</SelectItem>
                          <SelectItem value="Uncle">Uncle</SelectItem>
                          <SelectItem value="Aunt">Aunt</SelectItem>
                          <SelectItem value="Grandfather">Grandfather</SelectItem>
                          <SelectItem value="Grandmother">Grandmother</SelectItem>
                          <SelectItem value="Cousin">Cousin</SelectItem>
                          <SelectItem value="Other">Other</SelectItem>
                        </SelectContent>
                      </Select>
                    </div>
                  </div>
                </CardContent>
              </Card>

              {/* Academic Information */}
              <Card>
                <CardHeader>
                  <CardTitle className="text-lg">Academic Information</CardTitle>
                </CardHeader>
                <CardContent className="space-y-4">
                  <div className="grid grid-cols-1 md:grid-cols-2 gap-4">
                    <div className="space-y-2">
                      <Label htmlFor="edit-course">Course</Label>
                      <Input
                        id="edit-course"
                        value={editForm.course}
                        onChange={(e) => setEditForm(prev => ({ ...prev, course: e.target.value }))}
                        placeholder="e.g., B.Tech Computer Science"
                      />
                    </div>
                    <div className="space-y-2">
                      <Label htmlFor="edit-institution">Institution</Label>
                      <Input
                        id="edit-institution"
                        value={editForm.institution}
                        onChange={(e) => setEditForm(prev => ({ ...prev, institution: e.target.value }))}
                        placeholder="e.g., ABC University"
                      />
                    </div>
                  </div>
                </CardContent>
              </Card>

              {/* Action Buttons */}
              <div className="flex gap-4 pt-4 border-t">
                <Button
                  onClick={handleUpdateStudent}
                  disabled={isUpdating || !editForm.name.trim() || !editForm.phone.trim() || !editForm.email.trim()}
                  className="bg-[#07A64F] hover:bg-[#07A64F]/90 flex-1"
                >
                  {isUpdating ? (
                    <>
                      <div className="animate-spin rounded-full h-4 w-4 border-b-2 border-white mr-2"></div>
                      Updating...
                    </>
                  ) : (
                    <>
                      <CheckCircle className="h-4 w-4 mr-2" />
                      Update Student
                    </>
                  )}
                </Button>
                <Button
                  variant="outline"
                  onClick={() => setShowEditDialog(false)}
                  disabled={isUpdating}
                  className="flex-1"
                >
                  Cancel
                </Button>
              </div>
            </div>
          </DialogContent>
        </Dialog>
      )}

      {/* Charge Configuration Dialog */}
      <Dialog open={showChargeConfigDialog} onOpenChange={setShowChargeConfigDialog}>
        <DialogContent className="max-w-5xl max-h-[90vh] overflow-y-auto">
          <DialogHeader>
            <DialogTitle>Configure Charges - {selectedStudent?.name}</DialogTitle>
          </DialogHeader>
          <div className="space-y-6">
            {selectedStudent && (
              <ChargeConfigurationForm
                student={selectedStudent}
                onComplete={completeChargeConfiguration}
                onCancel={() => setShowChargeConfigDialog(false)}
              />
            )}
          </div>
        </DialogContent>
      </Dialog>

      {/* Footer Section */}
      <Card className="mt-8 bg-gradient-to-r from-blue-50 to-green-50 border-blue-200">
        <CardContent className="p-6">
          <div className="flex items-center justify-between">
            <div className="flex items-center gap-4">
              <div className="w-12 h-12 rounded-full bg-gradient-to-br from-[#07A64F] to-[#1295D0] flex items-center justify-center">
                <Users className="h-6 w-6 text-white" />
              </div>
              <div>
                <h3 className="text-lg font-semibold text-gray-900">Student Management System</h3>
                <p className="text-sm text-gray-600">
                  Manage student records, configure charges, and track payments efficiently
                </p>
              </div>
            </div>
            <div className="text-right">
              <div className="text-2xl font-bold text-[#07A64F]">{students.length}</div>
              <div className="text-sm text-gray-600">Total Students</div>
              <div className="text-xs text-gray-500 mt-1">
                {students.filter(s => s.isConfigured).length} Configured • {students.filter(s => !s.isConfigured).length} Pending
              </div>
            </div>
          </div>
          
          <div className="mt-4 pt-4 border-t border-blue-200">
            <div className="grid grid-cols-1 md:grid-cols-3 gap-4 text-sm">
              <div className="flex items-center gap-2">
                <CheckCircle className="h-4 w-4 text-green-600" />
                <span className="text-gray-600">Active Students: </span>
                <span className="font-medium">{students.filter(s => s.status === 'active').length}</span>
              </div>
              <div className="flex items-center gap-2">
                <DollarSign className="h-4 w-4 text-red-600" />
                <span className="text-gray-600">With Outstanding Dues: </span>
                <span className="font-medium">{students.filter(s => s.currentBalance > 0).length}</span>
              </div>
              <div className="flex items-center gap-2">
                <Calendar className="h-4 w-4 text-blue-600" />
                <span className="text-gray-600">Last Updated: </span>
                <span className="font-medium">{new Date().toLocaleDateString()}</span>
              </div>
            </div>
          </div>
        </CardContent>
      </Card>
    </div>
  );
};

export default StudentManagement;<|MERGE_RESOLUTION|>--- conflicted
+++ resolved
@@ -8,11 +8,9 @@
 import { Tabs, TabsContent, TabsList, TabsTrigger } from "@/components/ui/tabs";
 import { Dialog, DialogContent, DialogHeader, DialogTitle } from "@/components/ui/dialog";
 import { toast } from "sonner";
-<<<<<<< HEAD
+
 import { Search, User, Phone, Mail, CreditCard, Home, Settings, Edit, Bed, Users, CheckCircle, Plus, Trash2, DollarSign, AlertTriangle, Calendar, ChevronLeft, ChevronRight, RefreshCw } from "lucide-react";
-=======
-import { Search, User, Phone, Mail, CreditCard, Home, Settings, Edit, Bed, Users, CheckCircle, Plus, Trash2, DollarSign, AlertTriangle, Calendar, ChevronLeft, ChevronRight } from "lucide-react";
->>>>>>> 03148e73
+
 import { Select, SelectContent, SelectItem, SelectTrigger, SelectValue } from "@/components/ui/select";
 import { Textarea } from "@/components/ui/textarea";
 import { AlertDialog, AlertDialogAction, AlertDialogCancel, AlertDialogContent, AlertDialogDescription, AlertDialogFooter, AlertDialogHeader, AlertDialogTitle } from "@/components/ui/alert-dialog";
@@ -646,18 +644,9 @@
   const [selectedStudent, setSelectedStudent] = useState<EnhancedStudent | null>(null);
   const [showChargeConfigDialog, setShowChargeConfigDialog] = useState(false);
   const [showDetailsDialog, setShowDetailsDialog] = useState(false);
-<<<<<<< HEAD
+
   const [showEditDialog, setShowEditDialog] = useState(false);
-=======
-  
-  // Pagination state
-  const [currentPage, setCurrentPage] = useState(1);
-  const [itemsPerPage, setItemsPerPage] = useState(10);
-  
-  // Separate students into pending configuration and configured
-  const pendingStudents = students.filter(student => !student.isConfigured);
-  const configuredStudents = students.filter(student => student.isConfigured);
->>>>>>> 03148e73
+
 
   // Edit form state
   const [editForm, setEditForm] = useState({
@@ -720,7 +709,7 @@
     (student.institution && student.institution.toLowerCase().includes(searchTerm.toLowerCase()))
   );
 
-<<<<<<< HEAD
+
   // Pagination calculations for Student List & Management
   const totalPages = Math.ceil(filteredStudents.length / studentsPerPage);
   const startIndex = (currentPage - 1) * studentsPerPage;
@@ -732,27 +721,14 @@
   const pendingStartIndex = (pendingCurrentPage - 1) * pendingStudentsPerPage;
   const pendingEndIndex = pendingStartIndex + pendingStudentsPerPage;
   const paginatedPendingStudents = pendingStudents.slice(pendingStartIndex, pendingEndIndex);
-=======
-  // Pagination calculations
-  const totalPages = Math.ceil(filteredStudents.length / itemsPerPage);
-  const startIndex = (currentPage - 1) * itemsPerPage;
-  const endIndex = startIndex + itemsPerPage;
-  const paginatedStudents = filteredStudents.slice(startIndex, endIndex);
->>>>>>> 03148e73
+
 
   // Reset to first page when search changes
   useEffect(() => {
     setCurrentPage(1);
   }, [searchTerm]);
-<<<<<<< HEAD
-=======
-
-  // Edit student
-  const editStudent = (student: Student) => {
-    setSelectedStudent(student);
-    setShowEditDialog(true);
-  };
->>>>>>> 03148e73
+
+
 
   // Configure charges
   const configureCharges = (student: EnhancedStudent) => {
@@ -1087,7 +1063,7 @@
           {/* Students Table */}
           <Card>
             <CardHeader>
-<<<<<<< HEAD
+
               <div className="flex justify-between items-center">
                 <CardTitle>Student List ({filteredStudents.length} students)</CardTitle>
                 {filteredStudents.length > studentsPerPage && (
@@ -1128,39 +1104,7 @@
                                 </p>
                                 <p className="text-xs text-gray-400">{student.email}</p>
                               </div>
-=======
-              <CardTitle>
-                Student List ({filteredStudents.length} students)
-                {totalPages > 1 && (
-                  <span className="text-sm font-normal text-gray-500 ml-2">
-                    - Page {currentPage} of {totalPages}
-                  </span>
-                )}
-              </CardTitle>
-            </CardHeader>
-            <CardContent>
-              {filteredStudents.length > 0 ? (
-                <>
-                <Table>
-                  <TableHeader>
-                    <TableRow>
-                      <TableHead>Student Details</TableHead>
-                      <TableHead>Room & Bed</TableHead>
-                      <TableHead>Course</TableHead>
-                      <TableHead>Monthly Fees</TableHead>
-                      <TableHead>Balance</TableHead>
-                      <TableHead>Status</TableHead>
-                      <TableHead>Actions</TableHead>
-                    </TableRow>
-                  </TableHeader>
-                  <TableBody>
-                    {paginatedStudents.map((student) => (
-                      <TableRow key={student.id}>
-                        <TableCell>
-                          <div className="flex items-center gap-3">
-                            <div className="w-10 h-10 rounded-full bg-gradient-to-br from-[#07A64F] to-[#1295D0] flex items-center justify-center text-white font-bold">
-                              {student.name.charAt(0)}
->>>>>>> 03148e73
+
                             </div>
                           </TableCell>
                           <TableCell>
@@ -1197,7 +1141,7 @@
                                 Total: ₹{(Number(student.baseMonthlyFee || 0) + Number(student.laundryFee || 0) + Number(student.foodFee || 0)).toLocaleString()}
                               </div>
                             </div>
-<<<<<<< HEAD
+
                           </TableCell>
                           <TableCell>
                             {(student.currentBalance || 0) > 0 ? (
@@ -1283,66 +1227,7 @@
 
                         <div className="flex items-center gap-1">
                           {Array.from({ length: totalPages }, (_, i) => i + 1).map((page) => (
-=======
-                          </div>
-                        </TableCell>
-                        <TableCell>
-                          <div>
-                            <p className="font-medium">{student.course}</p>
-                            <p className="text-sm text-gray-500">{student.institution}</p>
-                          </div>
-                        </TableCell>
-                        <TableCell>
-                          <div className="space-y-1">
-                            <div className="text-sm">Base: ₹{student.baseMonthlyFee.toFixed(2)}</div>
-                            {student.laundryFee > 0 && (
-                              <div className="text-xs text-gray-500">Laundry: ₹{student.laundryFee.toFixed(2)}</div>
-                            )}
-                            {student.foodFee > 0 && (
-                              <div className="text-xs text-gray-500">Food: ₹{student.foodFee.toFixed(2)}</div>
-                            )}
-                            <div className="font-medium text-[#1295D0] border-t pt-1">
-                              Total Monthly: ₹{(student.baseMonthlyFee + student.laundryFee + student.foodFee).toFixed(2)}
-                            </div>
-                          </div>
-                        </TableCell>
-                        <TableCell>
-                          <div className="space-y-1">
-                            {student.currentBalance > 0 ? (
-                              <div className="text-red-600 font-medium">
-                                Due: ₹{student.currentBalance.toFixed(2)}
-                              </div>
-                            ) : (
-                              <div className="text-green-600 font-medium">
-                                Up to date
-                              </div>
-                            )}
-                            <div className="text-xs text-gray-500">
-                              Payment Status: {student.currentBalance > 0 ? 'Outstanding' : 'Paid'}
-                            </div>
-                          </div>
-                        </TableCell>
-                        <TableCell>
-                          <Badge variant={student.status === 'active' ? 'default' : 'secondary'}>
-                            {student.status}
-                          </Badge>
-                        </TableCell>
-                        <TableCell>
-                          <div className="flex gap-2 flex-wrap">
-                            <Button
-                              size="sm"
-                              variant="outline"
-                              onClick={() => {
-                                setSelectedStudent(student);
-                                setShowDetailsDialog(true);
-                              }}
-                            >
-                              <User className="h-3 w-3 mr-1" />
-                              View Details
-                            </Button>
-                            
->>>>>>> 03148e73
-                            <Button
+             <Button
                               key={page}
                               variant={currentPage === page ? "default" : "outline"}
                               size="sm"
@@ -1354,7 +1239,7 @@
                             >
                               {page}
                             </Button>
-<<<<<<< HEAD
+
                           ))}
                         </div>
 
@@ -1366,98 +1251,15 @@
                           className="flex items-center gap-1"
                         >
                           Next
-=======
-                          </div>
-                        </TableCell>
-                      </TableRow>
-                    ))}
-                  </TableBody>
-                </Table>
-                
-                {/* Pagination Controls */}
-                {totalPages > 1 && (
-                  <div className="flex items-center justify-between mt-4 px-4 py-3 border-t">
-                    <div className="flex items-center gap-2">
-                      <span className="text-sm text-gray-600">
-                        Showing {startIndex + 1} to {Math.min(endIndex, filteredStudents.length)} of {filteredStudents.length} students
-                      </span>
-                    </div>
-                    
-                    <div className="flex items-center gap-2">
-                      <div className="flex items-center gap-2">
-                        <span className="text-sm text-gray-600">Items per page:</span>
-                        <Select value={itemsPerPage.toString()} onValueChange={(value) => {
-                          setItemsPerPage(Number(value));
-                          setCurrentPage(1);
-                        }}>
-                          <SelectTrigger className="w-20">
-                            <SelectValue />
-                          </SelectTrigger>
-                          <SelectContent>
-                            <SelectItem value="5">5</SelectItem>
-                            <SelectItem value="10">10</SelectItem>
-                            <SelectItem value="20">20</SelectItem>
-                            <SelectItem value="50">50</SelectItem>
-                          </SelectContent>
-                        </Select>
-                      </div>
-                      
-                      <div className="flex items-center gap-1">
-                        <Button
-                          variant="outline"
-                          size="sm"
-                          onClick={() => setCurrentPage(Math.max(1, currentPage - 1))}
-                          disabled={currentPage === 1}
-                        >
-                          <ChevronLeft className="h-4 w-4" />
-                        </Button>
-                        
-                        <div className="flex items-center gap-1">
-                          {Array.from({ length: Math.min(5, totalPages) }, (_, i) => {
-                            let pageNum;
-                            if (totalPages <= 5) {
-                              pageNum = i + 1;
-                            } else if (currentPage <= 3) {
-                              pageNum = i + 1;
-                            } else if (currentPage >= totalPages - 2) {
-                              pageNum = totalPages - 4 + i;
-                            } else {
-                              pageNum = currentPage - 2 + i;
-                            }
-                            
-                            return (
-                              <Button
-                                key={pageNum}
-                                variant={currentPage === pageNum ? "default" : "outline"}
-                                size="sm"
-                                onClick={() => setCurrentPage(pageNum)}
-                                className="w-8 h-8 p-0"
-                              >
-                                {pageNum}
-                              </Button>
-                            );
-                          })}
-                        </div>
-                        
-                        <Button
-                          variant="outline"
-                          size="sm"
-                          onClick={() => setCurrentPage(Math.min(totalPages, currentPage + 1))}
-                          disabled={currentPage === totalPages}
-                        >
->>>>>>> 03148e73
+
                           <ChevronRight className="h-4 w-4" />
                         </Button>
                       </div>
                     </div>
-<<<<<<< HEAD
+
                   )}
                 </div>
-=======
-                  </div>
-                )}
-                </>
->>>>>>> 03148e73
+
               ) : (
                 <div className="text-center py-12">
                   <Users className="h-16 w-16 mx-auto text-gray-300 mb-4" />
